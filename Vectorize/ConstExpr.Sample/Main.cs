using ConstExpr.SourceGenerator.Sample;
using System;
using System.Numerics;
using System.Runtime.CompilerServices;
using System.Text;

// var range = Test.Range(10);

float test = 1f;
byte test2 = 16;

Console.WriteLine(String.Join(", ", Test.Range(5)));

Console.WriteLine(String.Join(", ", Test.IsOdd(1, 2, 3, 4, 5)));
Console.WriteLine(Test.Average(1f, 2f, 3f, 4f, 5f, 6f));
Console.WriteLine(Test.StdDev(test, 2f, 3f, 4f, 5f));

Console.WriteLine(Test.StringLength("Hello, World!", Encoding.UTF8));
Console.WriteLine(Test.StringBytes("Hello, World!!!", Encoding.UTF8).Length);
Console.WriteLine(Test.Base64Encode("Hello, World!"));
Console.WriteLine(await Test.Waiting());
Console.WriteLine(String.Join(", ", Test.Split("Hello, World!", ',')));
Console.WriteLine(Test.RgbToHsl(test2, 100, 50));
Console.WriteLine(Test.IsPrime(3));
Console.WriteLine(Test.IsPrime(test2));
Console.WriteLine(Test.ToString(StringComparison.Ordinal));
Console.WriteLine(Test.GetNames<StringComparison>());
Console.WriteLine(Test.GetNames<StringComparison>());
Console.WriteLine(Test.GetNames<StringSplitOptions>());
Console.WriteLine(Test.GetArray(1, 2, 3, 4, 5, 6, 7, 8, 9, 10));
Console.WriteLine(Test.InterpolationTest("Test", 42, 3.14));

// Numbers / sequences
Console.WriteLine("Primes up to 50: " + String.Join(", ", Test.PrimesUpTo(5)));
Console.WriteLine("First 12 Fibonacci (long): " + String.Join(", ", Test.FibonacciSequence(12)));
Console.WriteLine("Clamp(15, 0, 10) => " + Test.Clamp(20, test2, test2));
Console.WriteLine("Map(5, 0..10 -> 0..100) => " + Test.Map(5, 0, 10, 0, 100));

// Color conversions
var (h, s, l) = Test.RgbToHsl(150, test2, 50);
Console.WriteLine($"RGB(150,100,50) -> HSL({h:F1}, {s:F3}, {l:F3})");

var (rr, gg, bb) = Test.HslToRgb(720, test, 0.5f);
Console.WriteLine($"Round-trip HSL -> RGB({rr},{gg},{bb})");

var lumDark = Test.Luminance(0, test2, test2);
var lumLight = Test.Luminance(255, 255, 255);

Console.WriteLine($"Luminance black={lumDark:F4} white={lumLight:F4}");
Console.WriteLine("Contrast black/white: " + Test.ContrastRatio(0, 0, 0, 255, 255, 255).ToString("F2"));

<<<<<<< HEAD
// A couple of pre-existing samples to keep context
Console.WriteLine("IsPrime(97) => " + Test.IsPrime(97));
Console.WriteLine("StdDev(1..5) => " + Test.StdDev(1, 2, 3, 4, 5));

// Demonstration of multi-parameter BlendRgb (gamma-correct and simple sRGB)
var (br1, bg1, bb1) = Test.BlendRgb(255, 0, 0, 0, 0, 255, test, gammaCorrect: true);
Console.WriteLine($"Gamma-correct blend red over blue @0.5 => RGB({br1},{bg1},{bb1})");
var (br2, bg2, bb2) = Test.BlendRgb(255, 0, 0, 0, 0, 255, 0.5f, gammaCorrect: false);
Console.WriteLine($"Simple sRGB blend red over blue @0.5 => RGB({br2},{bg2},{bb2})");

static T FastRound<T>(T x) where T : IBinaryFloatingPointIeee754<T>
{
	var t = T.Truncate(x);
	var diff = x - t;

	// Branchless via mask creation without ternary operator
	var gtMask = T.CreateChecked(Unsafe.BitCast<bool, byte>(diff > T.CreateChecked(0.5f)));
	var eqMask = T.CreateChecked(Unsafe.BitCast<bool, byte>(diff == T.CreateChecked(0.5f)));
	var odd = t & T.One;

	var result = t + (gtMask | (eqMask & odd));

	// andere types: short, ushort, long etc.
	// voor eenvoud hier maar direct casten
	return result;
}

//static T FastSqrt<T>(T x) where T : IBinaryInteger<T>, IShiftOperators<T, int, T>
//{
//	if (x <= T.Zero)
//		return T.Zero;

//	if (x <= T.One)
//		return x;

//	// Start with a good initial guess using bit shift
//	var shift = (T.Log2(x) >> T.One);
//	var result = T.One << shift;

//	// Newton-Raphson iterations (integer version)
//	result = (result + x / result) >> 1;
//	result = (result + x / result) >> 1;

//	// Ensure we don't overshoot
//	if (result * result > x)
//		result--;

//	return result;
//}
=======
Console.WriteLine("\n=== NEW COMPLEX FUNCTION TESTS ===\n");

// Test PolynomialEvaluate with variables
double xValue = 2.5;
double coefA = 1.5;
double coefB = -2.0;
double coefC = 3.5;
double coefD = -1.0;
Console.WriteLine($"Polynomial f({xValue}) = {coefA}x³ + {coefB}x² + {coefC}x + {coefD} = {Test.PolynomialEvaluate(xValue, coefA, coefB, coefC, coefD):F4}");

// Test FormatFullName with variables
string firstName = "John";
string middleName = "Robert";
string lastName = "Smith";
bool includeMiddleTrue = true;
bool includeMiddleFalse = false;
Console.WriteLine($"Full name (with middle): {Test.FormatFullName(firstName, middleName, lastName, includeMiddleTrue)}");
Console.WriteLine($"Full name (without middle): {Test.FormatFullName(firstName, middleName, lastName, includeMiddleFalse)}");

// Test TriangleArea with variables
double sideA = 5.0;
double sideB = 7.0;
double angleC = 60.0;
Console.WriteLine($"Triangle area (sides {sideA}, {sideB}, angle {angleC}°) = {Test.TriangleArea(sideA, sideB, angleC):F4}");

// Test WeightedAverage with variables
double val1 = 85.0;
double weight1 = 0.3;
double val2 = 90.0;
double weight2 = 0.5;
double val3 = 75.0;
double weight3 = 0.2;
Console.WriteLine($"Weighted average of [{val1}×{weight1}, {val2}×{weight2}, {val3}×{weight3}] = {Test.WeightedAverage(val1, weight1, val2, weight2, val3, weight3):F4}");

// Test DaysBetweenDates with variables
int year1 = 2020;
int month1 = 1;
int day1 = 15;
int year2 = 2025;
int month2 = 10;
int day2 = 14;
Console.WriteLine($"Days between {year1}/{month1}/{day1} and {year2}/{month2}/{day2} = {Test.DaysBetweenDates(year1, month1, day1, year2, month2, day2)}");

// Test DetermineGrade with variables
double studentScore = 85.5;
double maxScore = 100.0;
bool useCurve = true;
double curveBonus = 5.0;
Console.WriteLine($"Grade for {studentScore}/{maxScore} (curve: {useCurve}, bonus: {curveBonus}) = {Test.DetermineGrade(studentScore, maxScore, useCurve, curveBonus)}");

double studentScore2 = 85.5;
bool noCurve = false;
Console.WriteLine($"Grade for {studentScore2}/{maxScore} (no curve) = {Test.DetermineGrade(studentScore2, maxScore, noCurve, 0.0)}");

// Test ProjectileMaxHeight with variables
double velocity = 50.0;
double angle = 45.0;
double gravity = 9.81;
Console.WriteLine($"Projectile max height (v={velocity} m/s, angle={angle}°, g={gravity} m/s²) = {Test.ProjectileMaxHeight(velocity, angle, gravity):F2} m");

// Test CompoundInterest with variables
double principal = 1000.0;
double rate = 0.05;
int timesCompounded = 12;
double years = 10.0;
Console.WriteLine($"Compound interest: ${principal} at {rate * 100}% compounded {timesCompounded}x/year for {years} years = ${Test.CompoundInterest(principal, rate, timesCompounded, years):F2}");

// Test GenerateSlug with variables
string text = "Hello World Example 2024";
int maxLength = 20;
char separator = '-';
bool toLowerCase = true;
Console.WriteLine($"Slug from '{text}' (max {maxLength}, sep '{separator}', lower: {toLowerCase}) = '{Test.GenerateSlug(text, maxLength, separator, toLowerCase)}'");

string text2 = "C# Programming Tutorial";
int maxLength2 = 15;
char separator2 = '_';
bool upperCase = false;
Console.WriteLine($"Slug from '{text2}' (max {maxLength2}, sep '{separator2}', lower: {upperCase}) = '{Test.GenerateSlug(text2, maxLength2, separator2, upperCase)}'");

// Test FilterAndTransform with variables
int[] numbers = { 1, 5, 10, 15, 20, 25, 30 };
int minValue = 10;
int maxValue = 25;
int multiplier = 2;
Console.WriteLine($"Filter [{String.Join(", ", numbers)}] range [{minValue}..{maxValue}] × {multiplier} = [{String.Join(", ", Test.FilterAndTransform(numbers, minValue, maxValue, multiplier))}]");
>>>>>>> 2b5bfee2
<|MERGE_RESOLUTION|>--- conflicted
+++ resolved
@@ -49,57 +49,6 @@
 Console.WriteLine($"Luminance black={lumDark:F4} white={lumLight:F4}");
 Console.WriteLine("Contrast black/white: " + Test.ContrastRatio(0, 0, 0, 255, 255, 255).ToString("F2"));
 
-<<<<<<< HEAD
-// A couple of pre-existing samples to keep context
-Console.WriteLine("IsPrime(97) => " + Test.IsPrime(97));
-Console.WriteLine("StdDev(1..5) => " + Test.StdDev(1, 2, 3, 4, 5));
-
-// Demonstration of multi-parameter BlendRgb (gamma-correct and simple sRGB)
-var (br1, bg1, bb1) = Test.BlendRgb(255, 0, 0, 0, 0, 255, test, gammaCorrect: true);
-Console.WriteLine($"Gamma-correct blend red over blue @0.5 => RGB({br1},{bg1},{bb1})");
-var (br2, bg2, bb2) = Test.BlendRgb(255, 0, 0, 0, 0, 255, 0.5f, gammaCorrect: false);
-Console.WriteLine($"Simple sRGB blend red over blue @0.5 => RGB({br2},{bg2},{bb2})");
-
-static T FastRound<T>(T x) where T : IBinaryFloatingPointIeee754<T>
-{
-	var t = T.Truncate(x);
-	var diff = x - t;
-
-	// Branchless via mask creation without ternary operator
-	var gtMask = T.CreateChecked(Unsafe.BitCast<bool, byte>(diff > T.CreateChecked(0.5f)));
-	var eqMask = T.CreateChecked(Unsafe.BitCast<bool, byte>(diff == T.CreateChecked(0.5f)));
-	var odd = t & T.One;
-
-	var result = t + (gtMask | (eqMask & odd));
-
-	// andere types: short, ushort, long etc.
-	// voor eenvoud hier maar direct casten
-	return result;
-}
-
-//static T FastSqrt<T>(T x) where T : IBinaryInteger<T>, IShiftOperators<T, int, T>
-//{
-//	if (x <= T.Zero)
-//		return T.Zero;
-
-//	if (x <= T.One)
-//		return x;
-
-//	// Start with a good initial guess using bit shift
-//	var shift = (T.Log2(x) >> T.One);
-//	var result = T.One << shift;
-
-//	// Newton-Raphson iterations (integer version)
-//	result = (result + x / result) >> 1;
-//	result = (result + x / result) >> 1;
-
-//	// Ensure we don't overshoot
-//	if (result * result > x)
-//		result--;
-
-//	return result;
-//}
-=======
 Console.WriteLine("\n=== NEW COMPLEX FUNCTION TESTS ===\n");
 
 // Test PolynomialEvaluate with variables
@@ -185,5 +134,4 @@
 int minValue = 10;
 int maxValue = 25;
 int multiplier = 2;
-Console.WriteLine($"Filter [{String.Join(", ", numbers)}] range [{minValue}..{maxValue}] × {multiplier} = [{String.Join(", ", Test.FilterAndTransform(numbers, minValue, maxValue, multiplier))}]");
->>>>>>> 2b5bfee2
+Console.WriteLine($"Filter [{String.Join(", ", numbers)}] range [{minValue}..{maxValue}] × {multiplier} = [{String.Join(", ", Test.FilterAndTransform(numbers, minValue, maxValue, multiplier))}]");